--- conflicted
+++ resolved
@@ -104,11 +104,7 @@
 User's Guide is also shipped with the SQLShell source and can be installed
 via the binary graphical installer.
 
-<<<<<<< HEAD
-The Change Log is [here](CHANGELOG.html).
-=======
 If you're of a mind to do so, you can also peruse the [change log][].
->>>>>>> f5ee2a6b
 
 ## Copyright and License
 
